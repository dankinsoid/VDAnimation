//
//  AnimationProtocol.swift
//  CA
//
//  Created by crypto_user on 16.01.2020.
//  Copyright © 2020 Voidilov. All rights reserved.
//

import Foundation

public protocol AnimationProviderProtocol {
    func start(with options: AnimationOptions, _ completion: @escaping (Bool) -> ()) -> AnimationDriver
    var asModifier: AnimationModifier { get }
    func set(state: AnimationState, for options: AnimationOptions)
}

public protocol AnimationClosureProviderProtocol: AnimationProviderProtocol {
    init(_ closure: @escaping () -> ())
}

extension AnimationProviderProtocol {
    public var modificators: AnimationOptions { asModifier.modificators }
    public var asModifier: AnimationModifier { AnimationModifier(modificators: .empty, animation: self) }
    var chain: ValueChaining<Self> { ValueChaining(self) }
    
    public func set(state: AnimationState) {
        set(state: state, for: .empty)
    }
    
    @discardableResult
    public func start(_ completion: ((Bool) -> ())? = nil) -> AnimationDriver {
        start(with: .empty, { completion?($0) })
    }
    
}

<<<<<<< HEAD
public struct AnimationDriver {
    public let stop: (AnimationState) -> AnimationState
=======
extension Optional: AnimationProviderProtocol where Wrapped: AnimationProviderProtocol {
    
    public func start(with options: AnimationOptions, _ completion: @escaping (Bool) -> ()) {
        self?.start(with: options, completion)
    }
    
    public func set(state: AnimationState, for options: AnimationOptions) {
        self?.set(state: state, for: options)
    }
    
>>>>>>> 4255e711
}<|MERGE_RESOLUTION|>--- conflicted
+++ resolved
@@ -34,19 +34,23 @@
     
 }
 
-<<<<<<< HEAD
 public struct AnimationDriver {
     public let stop: (AnimationState) -> AnimationState
-=======
+    
+    public func stop() {
+        stop(.end)
+    }
+    
+}
+
 extension Optional: AnimationProviderProtocol where Wrapped: AnimationProviderProtocol {
     
-    public func start(with options: AnimationOptions, _ completion: @escaping (Bool) -> ()) {
-        self?.start(with: options, completion)
+    public func start(with options: AnimationOptions, _ completion: @escaping (Bool) -> ()) -> AnimationDriver {
+        self?.start(with: options, completion) ?? AnimationDriver({_ in })
     }
     
     public func set(state: AnimationState, for options: AnimationOptions) {
         self?.set(state: state, for: options)
     }
     
->>>>>>> 4255e711
 }